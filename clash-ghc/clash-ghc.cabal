--- conflicted
+++ resolved
@@ -1,9 +1,5 @@
 Name:                 clash-ghc
-<<<<<<< HEAD
 Version:              0.7
-=======
-Version:              0.6.24
->>>>>>> ab5930a8
 Synopsis:             CAES Language for Synchronous Hardware
 Description:
   CλaSH (pronounced ‘clash’) is a functional hardware description language that
@@ -98,7 +94,6 @@
                       unbound-generics          >= 0.1      && < 0.4,
                       unordered-containers      >= 0.2.1.0  && < 0.3,
 
-<<<<<<< HEAD
                       clash-lib                 >= 0.7      && < 0.8,
                       clash-systemverilog       >= 0.7      && < 0.8,
                       clash-vhdl                >= 0.7      && < 0.8,
@@ -106,14 +101,6 @@
                       clash-prelude             >= 0.11     && < 0.12,
                       ghc-typelits-extra        >= 0.1.3    && < 0.3,
                       ghc-typelits-knownnat     >= 0.1.2    && < 0.3,
-=======
-                      clash-lib                 >= 0.6.21   && < 0.7,
-                      clash-systemverilog       >= 0.6.10   && < 0.7,
-                      clash-vhdl                >= 0.6.16   && < 0.7,
-                      clash-verilog             >= 0.6.10   && < 0.7,
-                      clash-prelude             >= 0.10.13  && < 0.11,
-                      ghc-typelits-extra        >= 0.1.3    && < 0.2,
->>>>>>> ab5930a8
                       ghc-typelits-natnormalise >= 0.4.3    && < 0.6,
                       deepseq                   >= 1.3.0.2  && < 1.5,
                       time                      >= 1.4.0.1  && < 1.7,
